{ config, pkgs, lib, ... }:

let
  mgmtUser = lib.attrByPath ["hypervisor" "management" "userName"] "hypervisor" config;
  enableMenuAtBoot = lib.attrByPath ["hypervisor" "menu" "enableAtBoot"] false config;
  enableWizardAtBoot = lib.attrByPath ["hypervisor" "firstBootWizard" "enableAtBoot"] false config;
  enableGuiAtBoot = lib.attrByPath ["hypervisor" "gui" "enableAtBoot"] true config;
in {
  system.stateVersion = "24.05"; # set at initial install; do not change blindly
  imports = [
    ./hardware-configuration.nix
    ../scripts/vfio-boot.nix
    ./security.nix
  ]
  ++ lib.optional (builtins.pathExists ./performance.nix) ./performance.nix
  # Load local, host-specific overrides from /var/lib to avoid mutating the flake input
  ++ lib.optional (builtins.pathExists /var/lib/hypervisor/configuration/performance.nix) /var/lib/hypervisor/configuration/performance.nix
  ++ lib.optional (builtins.pathExists /var/lib/hypervisor/configuration/perf-local.nix) /var/lib/hypervisor/configuration/perf-local.nix
  ++ lib.optional (builtins.pathExists /var/lib/hypervisor/configuration/security-local.nix) /var/lib/hypervisor/configuration/security-local.nix
  ++ lib.optional (builtins.pathExists /var/lib/hypervisor/configuration/users-local.nix) /var/lib/hypervisor/configuration/users-local.nix
  ++ lib.optional (builtins.pathExists /var/lib/hypervisor/configuration/system-local.nix) /var/lib/hypervisor/configuration/system-local.nix
  ++ lib.optional (builtins.pathExists /var/lib/hypervisor/configuration/management-local.nix) /var/lib/hypervisor/configuration/management-local.nix
  ++ lib.optional (builtins.pathExists /var/lib/hypervisor/configuration/swap-local.nix) /var/lib/hypervisor/configuration/swap-local.nix
  ++ lib.optional (builtins.pathExists /var/lib/hypervisor/configuration/gui-local.nix) /var/lib/hypervisor/configuration/gui-local.nix;

  boot.loader.systemd-boot.enable = true;
  boot.loader.efi.canTouchEfiVariables = true;

  # Use mkDefault so host-imported settings from system-local.nix win
  networking.hostName = lib.mkDefault "hypervisor";
  time.timeZone = lib.mkDefault "UTC";

  # Hardened kernel and auditing
  boot.kernelPackages = pkgs.linuxPackages_hardened;
  security.auditd.enable = true;
  boot.kernel.sysctl = {
    "kernel.unprivileged_userns_clone" = 0;
    "kernel.kptr_restrict" = 2;
    "kernel.yama.ptrace_scope" = 1;
    "net.ipv4.conf.all.rp_filter" = 1;
    "net.ipv4.conf.default.rp_filter" = 1;
    "fs.protected_hardlinks" = 1;
    "fs.protected_symlinks" = 1;
    "fs.protected_fifos" = 2;
    "kernel.kexec_load_disabled" = 1;
    "kernel.dmesg_restrict" = 1;
    "kernel.unprivileged_bpf_disabled" = 1;
  };

  # Minimal packages
  environment.systemPackages = with pkgs; [
    qemu_full
    OVMF
    jq
    python3
    python3Packages.jsonschema
    curl
    newt  # provides `whiptail`
    dialog
    nano
    libvirt
    virt-manager
    gnome.zenity
    gnome.gnome-terminal
    pciutils
    looking-glass-client
    gnupg
    swtpm
    openssh
    xorriso
    nfs-utils
    openssh
    vscodium
  ];

  # Provide menu and profiles from this repository at runtime
  # Python TUI not exposed; primary UI is shell menu for reduced surface
  environment.etc."hypervisor/vm_profiles".source = ../vm_profiles;
  environment.etc."hypervisor/isos".source = ../isos;
  environment.etc."hypervisor/scripts".source = ../scripts;
  environment.etc."hypervisor/config.json".source = ../configuration/config.json;
  environment.etc."hypervisor/docs".source = ../docs;
  environment.etc."hypervisor/vm_profile.schema.json".source = ../configuration/vm_profile.schema.json;
  # Install libvirt hook for per-VM slice limits
  environment.etc."libvirt/hooks/qemu".source = ../scripts/libvirt_hooks/qemu;

  # Create a default 'hypervisor' user only when used as the management user
  users.users = lib.mkIf (mgmtUser == "hypervisor") {
    hypervisor = {
      isNormalUser = true;
      extraGroups = [ "wheel" "kvm" "libvirtd" "video" ];
      createHome = false;
    };
  };

  # Create state dirs for OVMF vars, disks, XML, profiles, ISOs
  systemd.tmpfiles.rules = [
    "d /var/lib/hypervisor 0750 ${mgmtUser} ${mgmtUser} - -"
    "d /var/lib/hypervisor/isos 0750 ${mgmtUser} ${mgmtUser} - -"
    "d /var/lib/hypervisor/disks 0750 ${mgmtUser} ${mgmtUser} - -"
    "d /var/lib/hypervisor/xml 0750 ${mgmtUser} ${mgmtUser} - -"
    "d /var/lib/hypervisor/vm_profiles 0750 ${mgmtUser} ${mgmtUser} - -"
    "d /var/lib/hypervisor/gnupg 0700 ${mgmtUser} ${mgmtUser} - -"
    "d /var/lib/hypervisor/backups 0750 ${mgmtUser} ${mgmtUser} - -"
    "d /var/log/hypervisor 0750 ${mgmtUser} ${mgmtUser} - -"
  ];

  # Enable libvirt for virsh/XML workflows
  virtualisation.libvirtd.enable = true;
  virtualisation.libvirtd.qemu.runAsRoot = false;
  virtualisation.libvirtd.extraConfig = ''
    security_driver = "apparmor"
    dynamic_ownership = 1
    clear_emulator_capabilities = 1
    seccomp_sandbox = 1
    namespaces = [ "mount", "uts", "ipc", "pid", "net" ]
  '';

  # Start the VM selection menu at boot on the console
  systemd.services.hypervisor-menu = {
    description = "Boot-time Hypervisor VM Menu";
    wantedBy = lib.optional enableMenuAtBoot "multi-user.target";
    after = [ "network-online.target" "libvirtd.service" ];
    wants = [ "network-online.target" "libvirtd.service" ];
    conflicts = [ "getty@tty1.service" ];
    serviceConfig = {
      Type = "simple";
      ExecStart = "${pkgs.bash}/bin/bash /etc/hypervisor/scripts/menu.sh";
      WorkingDirectory = "/etc/hypervisor";
      User = "${mgmtUser}";
      SupplementaryGroups = [ "kvm" "libvirtd" "video" ];
      Restart = "always";
      RestartSec = 2;
      StateDirectory = "hypervisor";
      LogsDirectory = "";
      ExecStartPre = [
        "${pkgs.coreutils}/bin/mkdir -p /var/lib/hypervisor/logs"
        "${pkgs.coreutils}/bin/touch /var/lib/hypervisor/logs/menu.log"
      ];
      StandardInput = "tty";
      StandardOutput = "tty";
      TTYPath = "/dev/tty1";
      TTYReset = true;
      TTYVHangup = true;
      Environment = [
        "SDL_VIDEODRIVER=kmsdrm"
        "SDL_AUDIODRIVER=alsa"
        "DIALOG=whiptail"
        "TERM=linux"
        "PATH=/run/current-system/sw/bin:/usr/sbin:/usr/bin:/sbin:/bin"
      ];

      # Hardening
      NoNewPrivileges = true;
      PrivateTmp = true;
      ProtectSystem = "strict";
      ProtectHome = true;
      PrivateDevices = false; # allow /dev/kvm
      DeviceAllow = [ "/dev/kvm rw" "/dev/dri/* rw" ];
      LockPersonality = true;
      MemoryDenyWriteExecute = true;
      RestrictAddressFamilies = [ "AF_UNIX" "AF_INET" "AF_INET6" ];
      SystemCallFilter = [ "@system-service" "@pkey" "@chown" ];
      ProtectKernelTunables = true;
      ProtectKernelModules = true;
      ProtectControlGroups = true;
      RestrictNamespaces = true;
      RestrictSUIDSGID = true;
      CapabilityBoundingSet = "";
      AmbientCapabilities = "";
    };
  };

  # First-boot wizard (runs once, then marks completion)
  systemd.services.hypervisor-first-boot = {
    description = "First-boot Setup Wizard";
    wantedBy = lib.optional enableWizardAtBoot "multi-user.target";
    after = [ "network-online.target" "systemd-tmpfiles-setup.service" ];
    before = [ "hypervisor-menu.service" ];
    wants = [ "network-online.target" ];
    conflicts = [ "getty@tty1.service" ];
    serviceConfig = {
      Type = "oneshot";
      ExecStart = "${pkgs.bash}/bin/bash -c 'if [ ! -f /var/lib/hypervisor/.first_boot_done ]; then ${pkgs.bash}/bin/bash /etc/hypervisor/scripts/setup_wizard.sh || true; ${pkgs.coreutils}/bin/touch /var/lib/hypervisor/.first_boot_done; fi'";
      User = "root";
      WorkingDirectory = "/etc/hypervisor";
      NoNewPrivileges = true;
      PrivateTmp = true;
      ProtectSystem = "strict";
      ProtectHome = true;
      StateDirectory = "hypervisor";
      LogsDirectory = "";
      ExecStartPre = [
        "${pkgs.coreutils}/bin/mkdir -p /var/lib/hypervisor/logs"
        "${pkgs.coreutils}/bin/touch /var/lib/hypervisor/logs/first_boot.log"
        "${pkgs.coreutils}/bin/mkdir -p /etc/hypervisor/configuration"
      ];
      ReadWritePaths = [ "/etc/hypervisor/configuration" "/var/lib/hypervisor/logs" ];
      StandardInput = "tty";
      StandardOutput = "tty";
      TTYPath = "/dev/tty1";
      TTYReset = true;
      TTYVHangup = true;
      Environment = [ "DIALOG=whiptail" "TERM=linux" "HOME=/root" "PATH=/run/current-system/sw/bin:/usr/sbin:/usr/bin:/sbin:/bin" ];
    };
    unitConfig = {
      ConditionPathExists = "!/var/lib/hypervisor/.first_boot_done";
    };
  };

  # Security hardening
  networking.firewall.enable = true;
  security.sudo.enable = true;
  services.openssh = {
    enable = true;
    settings = {
      PasswordAuthentication = false;
      PermitRootLogin = "no";
      X11Forwarding = false;
      KbdInteractiveAuthentication = false;
    };
  };
  security.apparmor.enable = true;
  security.apparmor.policies = {
    "qemu-system-x86_64".profile = builtins.readFile ../configuration/apparmor/qemu-system-x86_64;
  };
  boot.kernelParams = [ "apparmor=1" "security=apparmor" ];

  # Avoid starting unnecessary daemons
  services.printing.enable = false;
  hardware.pulseaudio.enable = false;
  sound.enable = false;
  hardware.opengl.enable = true;

  # GUI management environment (Wayland GNOME) - enabled by default for initial setup
  # Can be disabled by setting hypervisor.gui.enableAtBoot = false in management-local.nix
<<<<<<< HEAD
  services.xserver.enable = lib.mkIf enableGuiAtBoot true;
  services.displayManager.gdm.enable = lib.mkIf enableGuiAtBoot true;
  services.displayManager.gdm.wayland = lib.mkIf enableGuiAtBoot true;
  services.displayManager.autoLogin = lib.mkIf enableGuiAtBoot {
=======
  services = lib.mkIf enableGuiAtBoot {
>>>>>>> bbb734ea
    enable = true;
    user = mgmtUser;
  };
  services.desktopManager.gnome.enable = lib.mkIf enableGuiAtBoot true;
  programs.xwayland.enable = lib.mkIf enableGuiAtBoot true;
  environment.etc."xdg/autostart/hypervisor-dashboard.desktop" = lib.mkIf enableGuiAtBoot {
    text = ''
      [Desktop Entry]
      Type=Application
      Name=Hypervisor Dashboard
      Exec=/etc/hypervisor/scripts/management_dashboard.sh --autostart
      X-GNOME-Autostart-enabled=true
    '';
  };
  environment.etc."xdg/applications/hypervisor-dashboard.desktop" = lib.mkIf enableGuiAtBoot {
    text = ''
      [Desktop Entry]
      Type=Application
      Name=Hypervisor Dashboard
      Comment=Manage VMs and hypervisor tasks
      Exec=/etc/hypervisor/scripts/management_dashboard.sh
      Icon=computer
      Categories=System;Utility;
    '';
  };
  environment.etc."xdg/applications/hypervisor-installer.desktop" = lib.mkIf enableGuiAtBoot {
    text = ''
      [Desktop Entry]
      Type=Application
      Name=Hypervisor Installer
      Comment=Run first-boot setup/installer
      Exec=/etc/hypervisor/scripts/setup_wizard.sh
      Icon=system-software-install
      Categories=System;Utility;
    '';
  };
}
<|MERGE_RESOLUTION|>--- conflicted
+++ resolved
@@ -234,14 +234,7 @@
 
   # GUI management environment (Wayland GNOME) - enabled by default for initial setup
   # Can be disabled by setting hypervisor.gui.enableAtBoot = false in management-local.nix
-<<<<<<< HEAD
-  services.xserver.enable = lib.mkIf enableGuiAtBoot true;
-  services.displayManager.gdm.enable = lib.mkIf enableGuiAtBoot true;
-  services.displayManager.gdm.wayland = lib.mkIf enableGuiAtBoot true;
-  services.displayManager.autoLogin = lib.mkIf enableGuiAtBoot {
-=======
   services = lib.mkIf enableGuiAtBoot {
->>>>>>> bbb734ea
     enable = true;
     user = mgmtUser;
   };
